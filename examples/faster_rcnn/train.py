--- conflicted
+++ resolved
@@ -70,12 +70,8 @@
         model.to_gpu(args.gpu)
         chainer.cuda.get_device(args.gpu).use()
     optimizer = chainer.optimizers.MomentumSGD(lr=args.lr, momentum=0.9)
+    optimizer.setup(model)
     optimizer.add_hook(chainer.optimizer.WeightDecay(rate=0.0005))
-    optimizer.setup(model)
-<<<<<<< HEAD
-=======
-    optimizer.add_hook(chainer.optimizer.WeightDecay(rate=0.0005))
->>>>>>> 3323ce73
 
     train_data = TransformDataset(train_data, Transform(faster_rcnn))
 
