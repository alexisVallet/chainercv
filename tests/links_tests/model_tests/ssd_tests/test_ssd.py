import numpy as np
import unittest

import chainer
from chainer import testing
from chainer.testing import attr

from chainercv.links.model.ssd import Multibox
from chainercv.links.model.ssd import SSD


def _random_array(xp, shape):
    return xp.array(
        np.random.uniform(-1, 1, size=shape), dtype=np.float32)


class DummyExtractor(chainer.Link):
    insize = 32
    grids = (10, 4, 1)

    def __call__(self, x):
        n_sample = x.shape[0]
        n_dims = (32, 16, 8)
        return [
            chainer.Variable(
                _random_array(self.xp, (n_sample, n_dim, grid, grid)))
            for grid, n_dim in zip(self.grids, n_dims)]


class DummySSD(SSD):

    def __init__(self, n_fg_class):
        super(DummySSD, self).__init__(
            extractor=DummyExtractor(),
            multibox=Multibox(
                n_class=n_fg_class + 1,
                aspect_ratios=((2,), (2, 3), (2,))),
            steps=(0.1, 0.25, 1),
            sizes=(0.1, 0.25, 1, 1.2),
            mean=(0, 1, 2))


@testing.parameterize(
    {'n_fg_class': 1},
    {'n_fg_class': 5},
    {'n_fg_class': 20},
)
class TestSSD(unittest.TestCase):

    def setUp(self):
        self.link = DummySSD(n_fg_class=self.n_fg_class)
        self.n_bbox = 10 * 10 * 4 + 4 * 4 * 6 + 1 * 1 * 4

<<<<<<< HEAD
    def _check_default_bbox(self):
        self.assertIsInstance(self.link.default_bbox, self.link.xp.ndarray)

    def test_default_bbox_cpu(self):
        self._check_default_bbox()

    @attr.gpu
    def test_default_bbox_gpu(self):
        self.link.to_gpu()
        self._check_default_bbox()

=======
>>>>>>> 21359f26
    def _check_call(self):
        x = _random_array(self.link.xp, (1, 3, 32, 32))

        locs, confs = self.link(x)

        self.assertIsInstance(locs, chainer.Variable)
        self.assertIsInstance(locs.data, self.link.xp.ndarray)
        self.assertEqual(locs.shape, (1, self.n_bbox, 4))
        self.assertIsInstance(confs, chainer.Variable)
        self.assertIsInstance(confs.data, self.link.xp.ndarray)
        self.assertEqual(confs.shape, (1, self.n_bbox, self.n_fg_class + 1))

    def test_call_cpu(self):
        self._check_call()

    @attr.gpu
    def test_call_gpu(self):
        self.link.to_gpu()
        self._check_call()

    def test_prepare(self):
        img = np.random.randint(0, 255, size=(3, 480, 640))
        img = self.link._prepare(img)
        self.assertEqual(img.shape, (3, self.link.insize, self.link.insize))

    def test_use_preset(self):
        self.link.nms_thresh = 0
        self.link.score_thresh = 0

        self.link.use_preset('visualize')
        self.assertEqual(self.link.nms_thresh, 0.45)
        self.assertEqual(self.link.score_thresh, 0.6)

        self.link.nms_thresh = 0
        self.link.score_thresh = 0

        self.link.use_preset('evaluate')
        self.assertEqual(self.link.nms_thresh, 0.45)
        self.assertEqual(self.link.score_thresh, 0.01)

        with self.assertRaises(ValueError):
            self.link.use_preset('unknown')

    def _check_predict(self):
        imgs = [
            _random_array(np, (3, 640, 480)),
            _random_array(np, (3, 320, 320))]

        bboxes, labels, scores = self.link.predict(imgs)

        self.assertEqual(len(bboxes), len(imgs))
        self.assertEqual(len(labels), len(imgs))
        self.assertEqual(len(scores), len(imgs))

        for bbox, label, score in zip(bboxes, labels, scores):
            self.assertIsInstance(bbox, np.ndarray)
            self.assertEqual(bbox.ndim, 2)
            self.assertLessEqual(bbox.shape[0], self.n_bbox * self.n_fg_class)
            self.assertEqual(bbox.shape[1], 4)

            self.assertIsInstance(label, np.ndarray)
            self.assertEqual(label.ndim, 1)
            self.assertEqual(label.shape[0], bbox.shape[0])

            self.assertIsInstance(score, np.ndarray)
            self.assertEqual(score.ndim, 1)
            self.assertEqual(score.shape[0], bbox.shape[0])

    def test_predict_cpu(self):
        self._check_predict()

    @attr.gpu
    def test_predict_gpu(self):
        self.link.to_gpu()
        self._check_predict()


testing.run_module(__name__, __file__)<|MERGE_RESOLUTION|>--- conflicted
+++ resolved
@@ -51,20 +51,6 @@
         self.link = DummySSD(n_fg_class=self.n_fg_class)
         self.n_bbox = 10 * 10 * 4 + 4 * 4 * 6 + 1 * 1 * 4
 
-<<<<<<< HEAD
-    def _check_default_bbox(self):
-        self.assertIsInstance(self.link.default_bbox, self.link.xp.ndarray)
-
-    def test_default_bbox_cpu(self):
-        self._check_default_bbox()
-
-    @attr.gpu
-    def test_default_bbox_gpu(self):
-        self.link.to_gpu()
-        self._check_default_bbox()
-
-=======
->>>>>>> 21359f26
     def _check_call(self):
         x = _random_array(self.link.xp, (1, 3, 32, 32))
 
