import numpy as np
import unittest

from chainer.dataset import DatasetMixin
from chainer import testing

from chainercv.utils import assert_is_bbox_dataset
from chainercv.utils import generate_random_bbox


class BboxDataset(DatasetMixin):

<<<<<<< HEAD
    def __init__(self, options=(), n_bbox_min=2):
        self.options = options
        self.n_bbox_min = n_bbox_min
=======
    def __init__(self, options=(), empty_bbox=False):
        self.options = options
        self.empty_bbox = empty_bbox
>>>>>>> 49d4254d

    def __len__(self):
        return 10

    def get_example(self, i):
        img = np.random.randint(0, 256, size=(3, 48, 64))
<<<<<<< HEAD
        n_bbox = np.random.randint(self.n_bbox_min, 5)
=======
        if self.empty_bbox:
            n_bbox = 0
        else:
            n_bbox = np.random.randint(10, 20)
>>>>>>> 49d4254d
        bbox = generate_random_bbox(n_bbox, (48, 64), 5, 20)
        label = np.random.randint(0, 20, size=n_bbox).astype(np.int32)

        return (img, bbox, label) + self.options


class InvalidSampleSizeDataset(BboxDataset):

    def get_example(self, i):
        img, bbox, label = super(
            InvalidSampleSizeDataset, self).get_example(i)[:3]
        return img, bbox


class InvalidImageDataset(BboxDataset):

    def get_example(self, i):
        img, bbox, label = super(InvalidImageDataset, self).get_example(i)[:3]
        return img[0], bbox, label


class InvalidBboxDataset(BboxDataset):

    def get_example(self, i):
        img, bbox, label = super(InvalidBboxDataset, self).get_example(i)[:3]
        bbox += 1000
        return img, bbox, label


class InvalidLabelDataset(BboxDataset):

    def get_example(self, i):
        img, bbox, label = super(InvalidLabelDataset, self).get_example(i)[:3]
        label += 1000
        return img, bbox, label


class MismatchLengthDataset(BboxDataset):

    def get_example(self, i):
        img, bbox, label = super(
            MismatchLengthDataset, self).get_example(i)[:3]
        return img, bbox, label[1:]


@testing.parameterize(
<<<<<<< HEAD
    {'dataset': BboxDataset(n_bbox_min=0), 'valid': True},
    {'dataset': BboxDataset(('option',), n_bbox_min=0), 'valid': True},
=======
    {'dataset': BboxDataset(), 'valid': True},
    {'dataset': BboxDataset(empty_bbox=True), 'valid': True},
    {'dataset': BboxDataset(('option',)), 'valid': True},
>>>>>>> 49d4254d
    {'dataset': InvalidSampleSizeDataset(), 'valid': False},
    {'dataset': InvalidImageDataset(), 'valid': False},
    {'dataset': InvalidBboxDataset(), 'valid': False},
    {'dataset': InvalidLabelDataset(), 'valid': False},
    {'dataset': MismatchLengthDataset(), 'valid': False},
)
class TestAssertIsBboxDataset(unittest.TestCase):

    def test_assert_is_bbox_dataset(self):
        if self.valid:
            assert_is_bbox_dataset(self.dataset, 20)
        else:
            with self.assertRaises(AssertionError):
                assert_is_bbox_dataset(self.dataset, 20)


testing.run_module(__name__, __file__)<|MERGE_RESOLUTION|>--- conflicted
+++ resolved
@@ -10,29 +10,19 @@
 
 class BboxDataset(DatasetMixin):
 
-<<<<<<< HEAD
-    def __init__(self, options=(), n_bbox_min=2):
-        self.options = options
-        self.n_bbox_min = n_bbox_min
-=======
     def __init__(self, options=(), empty_bbox=False):
         self.options = options
         self.empty_bbox = empty_bbox
->>>>>>> 49d4254d
 
     def __len__(self):
         return 10
 
     def get_example(self, i):
         img = np.random.randint(0, 256, size=(3, 48, 64))
-<<<<<<< HEAD
-        n_bbox = np.random.randint(self.n_bbox_min, 5)
-=======
         if self.empty_bbox:
             n_bbox = 0
         else:
             n_bbox = np.random.randint(10, 20)
->>>>>>> 49d4254d
         bbox = generate_random_bbox(n_bbox, (48, 64), 5, 20)
         label = np.random.randint(0, 20, size=n_bbox).astype(np.int32)
 
@@ -79,14 +69,9 @@
 
 
 @testing.parameterize(
-<<<<<<< HEAD
-    {'dataset': BboxDataset(n_bbox_min=0), 'valid': True},
-    {'dataset': BboxDataset(('option',), n_bbox_min=0), 'valid': True},
-=======
     {'dataset': BboxDataset(), 'valid': True},
     {'dataset': BboxDataset(empty_bbox=True), 'valid': True},
     {'dataset': BboxDataset(('option',)), 'valid': True},
->>>>>>> 49d4254d
     {'dataset': InvalidSampleSizeDataset(), 'valid': False},
     {'dataset': InvalidImageDataset(), 'valid': False},
     {'dataset': InvalidBboxDataset(), 'valid': False},
