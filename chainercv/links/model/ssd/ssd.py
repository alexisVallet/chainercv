from __future__ import division

import numpy as np

import chainer

from chainercv.links.model.ssd import MultiboxCoder
from chainercv import transforms


class SSD(chainer.Chain):
    """Base class of Single Shot Multibox Detector.

    This is a base class of Single Shot Multibox Detector [#]_.

    .. [#] Wei Liu, Dragomir Anguelov, Dumitru Erhan, Christian Szegedy,
       Scott Reed, Cheng-Yang Fu, Alexander C. Berg.
       SSD: Single Shot MultiBox Detector. ECCV 2016.

    Args:
        extractor: A link which extracts feature maps.
            This link must have :obj:`insize`, :obj:`grids` and
            :meth:`__call__`.

            * :obj:`insize`: An integer which indicates \
            the size of input images. Images are resized to this size before \
            feature extraction.
            * :obj:`grids`: An iterable of integer. Each integer indicates \
            the size of feature map. This value is used by
            :class:`~chainercv.links.model.ssd.MultiBboxCoder`.
            * :meth:`__call_`: A method which computes feature maps. \
            It must take a batched images and return batched feature maps.
        multibox: A link which computes :obj:`mb_locs` and :obj:`mb_confs`
            from feature maps.
            This link must have :obj:`n_class`, :obj:`aspect_ratios` and
            :meth:`__call__`.

            * :obj:`n_class`: An integer which indicates the number of \
            classes. \
            This value should include the background class.
            * :obj:`aspect_ratios`: An iterable of tuple of integer. \
            Each tuple indicates the aspect ratios of default bounding boxes \
            at each feature maps. This value is used by
            :class:`~chainercv.links.model.ssd.MultiboxCoder`.
            * :meth:`__call__`: A method which computes \
            :obj:`mb_locs` and :obj:`mb_confs`. \
            It must take a batched feature maps and \
            return :obj:`mb_locs` and :obj:`mb_confs`.
        steps (iterable of float): The step size for each feature map.
            This value is used by
            :class:`~chainercv.links.model.ssd.MultiboxCoder`.
        sizes (iterable of float): The base size of default bounding boxes
            for each feature map. This value is used by
            :class:`~chainercv.links.model.ssd.MultiboxCoder`.
        variance (tuple of floats): Two coefficients for decoding
            the locations of bounding boxe.
            This value is used by
            :class:`~chainercv.links.model.ssd.MultiboxCoder`.
            The default value is :obj:`(0.1, 0.2)`.

    Parameters:
        nms_thresh (float): The threshold value
            for :meth:`chainercv.transfroms.non_maximum_suppression`.
            The default value is :obj:`0.45`.
            This value can be changed directly or by using :meth:`use_preset`.
        score_thresh (float): The threshold value for confidence score.
            If a bounding box whose confidence score is lower than this value,
            the bounding box will be suppressed.
            The default value is :obj:`0.6`.
            This value can be changed directly or by using :meth:`use_preset`.

    """

    def __init__(
            self, extractor, multibox,
            steps, sizes, variance=(0.1, 0.2),
            mean=0):
        self.mean = mean
        self.use_preset('visualize')

        super(SSD, self).__init__()
        with self.init_scope():
            self.extractor = extractor
            self.multibox = multibox

<<<<<<< HEAD
        self.coder = MultiboxCoder(
            extractor.grids, multibox.aspect_ratios, steps, sizes, variance)
=======
        # the format of default_bbox is (center_y, center_x, height, width)
        self._default_bbox = list()
        for k, grid in enumerate(extractor.grids):
            for v, u in itertools.product(range(grid), repeat=2):
                cy = (v + 0.5) * steps[k]
                cx = (u + 0.5) * steps[k]

                s = sizes[k]
                self._default_bbox.append((cy, cx, s, s))

                s = np.sqrt(sizes[k] * sizes[k + 1])
                self._default_bbox.append((cy, cx, s, s))

                s = sizes[k]
                for ar in multibox.aspect_ratios[k]:
                    self._default_bbox.append(
                        (cy, cx, s / np.sqrt(ar), s * np.sqrt(ar)))
                    self._default_bbox.append(
                        (cy, cx, s * np.sqrt(ar), s / np.sqrt(ar)))
        self._default_bbox = np.stack(self._default_bbox)
>>>>>>> b1a4b02c

    @property
    def insize(self):
        return self.extractor.insize

    @property
    def n_fg_class(self):
        return self.multibox.n_class - 1

    def to_cpu(self):
        super(SSD, self).to_cpu()
        self.coder.to_cpu()

    def to_gpu(self, device=None):
        super(SSD, self).to_gpu(device)
        self.coder.to_gpu(device=device)

    def __call__(self, x):
        """Compute localization and classification from a batch of images.

        This method computes two variables, :obj:`mb_locs` and :obj:`mb_confs`.
        :func:`self.coder.decode` converts these variables to bounding box
        coordinates and confidence scores.
        These variables are also used in training SSD.

        Args:
            x (chainer.Variable): A variable holding a batch of images.
                The images are preprocessed by :meth:`_prepare`.

        Returns:
            tuple of chainer.Variable:
            This method returns two variables, :obj:`mb_locs` and
            :obj:`mb_confs`.

            * **mb_locs**: A variable of float arrays of shape \
                :math:`(B, K, 4)`, \
                where :math:`B` is the number of samples in the batch and \
                :math:`K` is the number of default bounding boxes.
            * **mb_confs**: A variable of float arrays of shape \
                :math:`(B, K, n\_fg\_class + 1)`.
        """

        return self.multibox(self.extractor(x))

<<<<<<< HEAD
=======
    def _decode(self, loc, conf):
        xp = self.xp
        # the format of bbox is (center_y, center_x, height, width)
        bboxes = xp.dstack((
            self._default_bbox[:, :2] +
            loc[:, :, :2] * self.variance[0] * self._default_bbox[:, 2:],
            self._default_bbox[:, 2:] *
            xp.exp(loc[:, :, 2:] * self.variance[1])))
        # convert the format of bbox to (y_min, x_min, y_max, x_max)
        bboxes[:, :, :2] -= bboxes[:, :, 2:] / 2
        bboxes[:, :, 2:] += bboxes[:, :, :2]
        scores = xp.exp(conf)
        scores /= scores.sum(axis=2, keepdims=True)
        return bboxes, scores

    def _suppress(self, raw_bbox, raw_score):
        xp = self.xp

        bbox = list()
        label = list()
        score = list()
        for l in range(self.n_fg_class):
            bbox_l = raw_bbox
            # the l-th class corresponds for the (l + 1)-th column.
            score_l = raw_score[:, l + 1]

            mask = score_l >= self.score_thresh
            bbox_l = bbox_l[mask]
            score_l = score_l[mask]

            if self.nms_thresh is not None:
                indices = utils.non_maximum_suppression(
                    bbox_l, self.nms_thresh, score_l)
                bbox_l = bbox_l[indices]
                score_l = score_l[indices]

            bbox.append(bbox_l)
            label.append(xp.array((l,) * len(bbox_l)))
            score.append(score_l)

        bbox = xp.vstack(bbox)
        label = xp.hstack(label).astype(int)
        score = xp.hstack(score)

        return bbox, label, score

>>>>>>> b1a4b02c
    def _prepare(self, img):
        img = img.astype(np.float32)
        img = transforms.resize(img, (self.insize, self.insize))
        img -= np.array(self.mean)[:, np.newaxis, np.newaxis]
        return img

    def use_preset(self, preset):
        """Use the given preset during prediction.

        This method changes values of :obj:`nms_thresh` and
        :obj:`score_thresh`. These values are a threshold value
        used for non maximum suppression and a threshold value
        to discard low confidence proposals in :meth:`predict`,
        respectively.

        If the attributes need to be changed to something
        other than the values provided in the presets, please modify
        them by directly accessing the public attributes.

        Args:
            preset ({'visualize', 'evaluate'}): A string to determine the
                preset to use.
        """

        if preset == 'visualize':
            self.nms_thresh = 0.45
            self.score_thresh = 0.6
        elif preset == 'evaluate':
            self.nms_thresh = 0.45
            self.score_thresh = 0.01
        else:
            raise ValueError('preset must be visualize or evaluate')

    def predict(self, imgs):
        """Detect objects from images.

        This method predicts objects for each image.

        Args:
            imgs (iterable of numpy.ndarray): Arrays holding images.
                All images are in CHW and RGB format
                and the range of their value is :math:`[0, 255]`.

        Returns:
           tuple of lists:
           This method returns a tuple of three lists,
           :obj:`(bboxes, labels, scores)`.

           * **bboxes**: A list of float arrays of shape :math:`(R, 4)`, \
               where :math:`R` is the number of bounding boxes in a image. \
               Each bouding box is organized by \
               :obj:`(y_min, x_min, y_max, x_max)` \
               in the second axis.
           * **labels** : A list of integer arrays of shape :math:`(R,)`. \
               Each value indicates the class of the bounding box. \
               Values are in range :math:`[0, L - 1]`, where :math:`L` is the \
               number of the foreground classes.
           * **scores** : A list of float arrays of shape :math:`(R,)`. \
               Each value indicates how confident the prediction is.

        """

        x = list()
        sizes = list()
        for img in imgs:
            _, H, W = img.shape
            img = self._prepare(img)
            x.append(self.xp.array(img))
            sizes.append((H, W))

        with chainer.function.no_backprop_mode():
            x = chainer.Variable(self.xp.stack(x))
            mb_locs, mb_confs = self(x)
        mb_locs, mb_confs = mb_locs.data, mb_confs.data

        bboxes = list()
        labels = list()
        scores = list()
        for mb_loc, mb_conf, size in zip(mb_locs, mb_confs, sizes):
            bbox, label, score = self.coder.decode(
                mb_loc, mb_conf, self.nms_thresh, self.score_thresh)
            bbox = transforms.resize_bbox(bbox, (1, 1), size)
            bboxes.append(chainer.cuda.to_cpu(bbox))
            labels.append(chainer.cuda.to_cpu(label))
            scores.append(chainer.cuda.to_cpu(score))

        return bboxes, labels, scores<|MERGE_RESOLUTION|>--- conflicted
+++ resolved
@@ -83,31 +83,8 @@
             self.extractor = extractor
             self.multibox = multibox
 
-<<<<<<< HEAD
         self.coder = MultiboxCoder(
             extractor.grids, multibox.aspect_ratios, steps, sizes, variance)
-=======
-        # the format of default_bbox is (center_y, center_x, height, width)
-        self._default_bbox = list()
-        for k, grid in enumerate(extractor.grids):
-            for v, u in itertools.product(range(grid), repeat=2):
-                cy = (v + 0.5) * steps[k]
-                cx = (u + 0.5) * steps[k]
-
-                s = sizes[k]
-                self._default_bbox.append((cy, cx, s, s))
-
-                s = np.sqrt(sizes[k] * sizes[k + 1])
-                self._default_bbox.append((cy, cx, s, s))
-
-                s = sizes[k]
-                for ar in multibox.aspect_ratios[k]:
-                    self._default_bbox.append(
-                        (cy, cx, s / np.sqrt(ar), s * np.sqrt(ar)))
-                    self._default_bbox.append(
-                        (cy, cx, s * np.sqrt(ar), s / np.sqrt(ar)))
-        self._default_bbox = np.stack(self._default_bbox)
->>>>>>> b1a4b02c
 
     @property
     def insize(self):
@@ -152,55 +129,6 @@
 
         return self.multibox(self.extractor(x))
 
-<<<<<<< HEAD
-=======
-    def _decode(self, loc, conf):
-        xp = self.xp
-        # the format of bbox is (center_y, center_x, height, width)
-        bboxes = xp.dstack((
-            self._default_bbox[:, :2] +
-            loc[:, :, :2] * self.variance[0] * self._default_bbox[:, 2:],
-            self._default_bbox[:, 2:] *
-            xp.exp(loc[:, :, 2:] * self.variance[1])))
-        # convert the format of bbox to (y_min, x_min, y_max, x_max)
-        bboxes[:, :, :2] -= bboxes[:, :, 2:] / 2
-        bboxes[:, :, 2:] += bboxes[:, :, :2]
-        scores = xp.exp(conf)
-        scores /= scores.sum(axis=2, keepdims=True)
-        return bboxes, scores
-
-    def _suppress(self, raw_bbox, raw_score):
-        xp = self.xp
-
-        bbox = list()
-        label = list()
-        score = list()
-        for l in range(self.n_fg_class):
-            bbox_l = raw_bbox
-            # the l-th class corresponds for the (l + 1)-th column.
-            score_l = raw_score[:, l + 1]
-
-            mask = score_l >= self.score_thresh
-            bbox_l = bbox_l[mask]
-            score_l = score_l[mask]
-
-            if self.nms_thresh is not None:
-                indices = utils.non_maximum_suppression(
-                    bbox_l, self.nms_thresh, score_l)
-                bbox_l = bbox_l[indices]
-                score_l = score_l[indices]
-
-            bbox.append(bbox_l)
-            label.append(xp.array((l,) * len(bbox_l)))
-            score.append(score_l)
-
-        bbox = xp.vstack(bbox)
-        label = xp.hstack(label).astype(int)
-        score = xp.hstack(score)
-
-        return bbox, label, score
-
->>>>>>> b1a4b02c
     def _prepare(self, img):
         img = img.astype(np.float32)
         img = transforms.resize(img, (self.insize, self.insize))
