from __future__ import division

import itertools
import numpy as np

import chainer
from chainer.backends import cuda
import chainer.functions as F
from chainer.links import Convolution2D

from chainercv.links import Conv2DBNActiv
from chainercv import utils

<<<<<<< HEAD
=======
from chainercv.links.model.ssd.ssd_vgg16 import _check_pretrained_model
from chainercv.links.model.yolo.yolo_base import YOLOBase

>>>>>>> 735551fc

def _leaky_relu(x):
    return F.leaky_relu(x, slope=0.1)


def _upsample(x):
    return F.unpooling_2d(x, 2, cover_all=False)


class ResidualBlock(chainer.ChainList):
    """ChainList with a residual connection."""

    def __init__(self, *links):
        super(ResidualBlock, self).__init__(*links)

    def __call__(self, x):
        h = x
        for link in self:
            h = link(h)
        h += x
        return h


class Darknet53Extractor(chainer.ChainList):
    """A Darknet53 based feature extractor for YOLOv3.

    This is a feature extractor for :class:`~chainercv.links.model.yolo.YOLOv3`
    """

    insize = 416
    grids = (13, 26, 52)

    def __init__(self):
        super(Darknet53Extractor, self).__init__()

        # Darknet53
        self.append(Conv2DBNActiv(32, 3, pad=1, activ=_leaky_relu))
        for k, n_block in enumerate((1, 2, 8, 8, 4)):
            self.append(Conv2DBNActiv(
                32 << (k + 1), 3, stride=2, pad=1, activ=_leaky_relu))
            for _ in range(n_block):
                self.append(ResidualBlock(
                    Conv2DBNActiv(32 << k, 1, activ=_leaky_relu),
                    Conv2DBNActiv(32 << (k + 1), 3, pad=1, activ=_leaky_relu)))

        # additional links
        for i, n in enumerate((512, 256, 128)):
            if i > 0:
                self.append(Conv2DBNActiv(n, 1, activ=_leaky_relu))
            self.append(Conv2DBNActiv(n, 1, activ=_leaky_relu))
            self.append(Conv2DBNActiv(n * 2, 3, pad=1, activ=_leaky_relu))
            self.append(Conv2DBNActiv(n, 1, activ=_leaky_relu))
            self.append(Conv2DBNActiv(n * 2, 3, pad=1, activ=_leaky_relu))
            self.append(Conv2DBNActiv(n, 1, activ=_leaky_relu))

    def __call__(self, x):
        """Compute feature maps from a batch of images.

        This method extracts feature maps from 3 layers.

        Args:
            x (ndarray): An array holding a batch of images.
                The images should be resized to :math:`416\\times 416`.

        Returns:
            list of Variable:
            Each variable contains a feature map.
        """

        ys = []
        h = x
        hs = []
        for i, link in enumerate(self):
            h = link(h)
            if i in {33, 39, 45}:
                ys.append(h)
            elif i in {14, 23}:
                hs.append(h)
            elif i in {34, 40}:
                h = F.concat((_upsample(h), hs.pop()))
        return ys


class YOLOv3(YOLOBase):
    """YOLOv3.

    This is a model of YOLOv3 [#]_.
    This model uses :class:`~chainercv.links.model.yolo.Darknet53Extractor` as
    its feature extractor.

    .. [#] Joseph Redmon, Ali Farhadi.
       YOLOv3: An Incremental Improvement. arXiv 2018.

    Args:
       n_fg_class (int): The number of classes excluding the background.
       pretrained_model (str): The weight file to be loaded.
           This can take :obj:`'voc0712'`, `filepath` or :obj:`None`.
           The default value is :obj:`None`.

            * :obj:`'voc0712'`: Load weights trained on trainval split of \
                PASCAL VOC 2007 and 2012. \
                The weight file is downloaded and cached automatically. \
                :obj:`n_fg_class` must be :obj:`20` or :obj:`None`. \
                These weights were converted from the darknet model. \
                The conversion code is \
                `chainercv/examples/yolo/darknet2npz.py`.
            * `filepath`: A path of npz file. In this case, :obj:`n_fg_class` \
                must be specified properly.
            * :obj:`None`: Do not load weights.

    """

    _models = {
        'voc0712': {
            'param': {'n_fg_class': 20},
            'url': 'https://github.com/yuyu2172/share-weights/releases/'
            'download/0.0.6/yolo_v3_voc0712_2018_05_01.npz',
            'cv2': True
        },
    }

    _anchors = (
        ((90, 116), (198, 156), (326, 373)),
        ((61, 30), (45, 62), (119, 59)),
        ((13, 10), (30, 16), (23, 33)))

    def __init__(self, n_fg_class=None, pretrained_model=None,
                 use_pretrained_class_weights=True):
        super(YOLOv3, self).__init__()

        models = self._models.copy()
        if not use_pretrained_class_weights:
            for key in models.keys():
                models[key]['overwritable'] = ('n_fg_class',)
        param, path = utils.prepare_pretrained_model(
            {'n_fg_class': n_fg_class}, pretrained_model, models)

        self.n_fg_class = param['n_fg_class']
        self.use_preset('visualize')

        with self.init_scope():
            self.extractor = Darknet53Extractor()
            self.subnet = chainer.ChainList()

        for i, n in enumerate((512, 256, 128)):
            self.subnet.append(chainer.Sequential(
                Conv2DBNActiv(n * 2, 3, pad=1, activ=_leaky_relu),
                Convolution2D(
                    len(self._anchors[i]) * (4 + 1 + self.n_fg_class), 1)))

        default_bbox = []
        step = []
        for k, grid in enumerate(self.extractor.grids):
            for v, u in itertools.product(range(grid), repeat=2):
                for h, w in self._anchors[k]:
                    default_bbox.append((v, u, h, w))
                    step.append(self.insize / grid)
        self._default_bbox = np.array(default_bbox, dtype=np.float32)
        self._step = np.array(step, dtype=np.float32)

        if path:
            if use_pretrained_class_weights:
                chainer.serializers.load_npz(path, self, strict=False)
            else:
                class_dependent_weight_names = [
                    'subnet/0/1/b', 'subnet/0/1/W',
                    'subnet/1/1/b', 'subnet/1/1/W',
                    'subnet/2/1/b', 'subnet/2/1/W']
                utils.link.load_npz_with_ignore_names(
                    path, self, strict=False,
                    ignore_names=class_dependent_weight_names)

    def to_cpu(self):
        super(YOLOv3, self).to_cpu()
        self._default_bbox = cuda.to_cpu(self._default_bbox)
        self._step = cuda.to_cpu(self._step)

    def to_gpu(self, device=None):
        super(YOLOv3, self).to_gpu(device)
        self._default_bbox = cuda.to_gpu(self._default_bbox, device)
        self._step = cuda.to_gpu(self._step, device)

    def __call__(self, x):
        """Compute localization and classification from a batch of images.

        This method computes a variable.
        :func:`self._decode` converts this variable to bounding box
        coordinates and confidence scores.
        This variable is also used in training YOLOv3.

        Args:
            x (chainer.Variable): A variable holding a batch of images.
                The images are preprocessed by :meth:`_prepare`.

        Returns:
            chainer.Variable:
            A variable of float arrays of shape
            :math:`(B, K, 4 + 1 + n\_fg\_class)`,
            where :math:`B` is the number of samples in the batch and
            :math:`K` is the number of default bounding boxes.
        """

        ys = []
        for i, h in enumerate(self.extractor(x)):
            h = self.subnet[i](h)
            h = F.transpose(h, (0, 2, 3, 1))
            h = F.reshape(h, (h.shape[0], -1, 4 + 1 + self.n_fg_class))
            ys.append(h)
        return F.concat(ys)

    def _decode(self, loc, conf):
        raw_bbox = self._default_bbox.copy()
        raw_bbox[:, :2] += 1 / (1 + self.xp.exp(-loc[:, :2]))
        raw_bbox[:, :2] *= self._step[:, None]
        raw_bbox[:, 2:] *= self.xp.exp(loc[:, 2:])
        raw_bbox[:, :2] -= raw_bbox[:, 2:] / 2
        raw_bbox[:, 2:] += raw_bbox[:, :2]

        conf = 1 / (1 + self.xp.exp(-conf))
        raw_score = conf[:, 0, None] * conf[:, 1:]

        bbox = []
        label = []
        score = []
        for l in range(self.n_fg_class):
            bbox_l = raw_bbox
            score_l = raw_score[:, l]

            mask = score_l >= self.score_thresh
            bbox_l = bbox_l[mask]
            score_l = score_l[mask]

            indices = utils.non_maximum_suppression(
                bbox_l, self.nms_thresh, score_l)
            bbox_l = bbox_l[indices]
            score_l = score_l[indices]

            bbox.append(cuda.to_cpu(bbox_l))
            label.append(np.array((l,) * len(bbox_l)))
            score.append(cuda.to_cpu(score_l))

        bbox = np.vstack(bbox).astype(np.float32)
        label = np.hstack(label).astype(np.int32)
        score = np.hstack(score).astype(np.float32)

        return bbox, label, score<|MERGE_RESOLUTION|>--- conflicted
+++ resolved
@@ -11,12 +11,8 @@
 from chainercv.links import Conv2DBNActiv
 from chainercv import utils
 
-<<<<<<< HEAD
-=======
-from chainercv.links.model.ssd.ssd_vgg16 import _check_pretrained_model
 from chainercv.links.model.yolo.yolo_base import YOLOBase
 
->>>>>>> 735551fc
 
 def _leaky_relu(x):
     return F.leaky_relu(x, slope=0.1)
@@ -126,6 +122,10 @@
             * `filepath`: A path of npz file. In this case, :obj:`n_fg_class` \
                 must be specified properly.
             * :obj:`None`: Do not load weights.
+        use_pretrained_class_weights (bool): If :obj:`False`,
+            layers whose shapes depend on the number of classes
+            do not load values from the pretrained weights.
+            The default value is :obj:`True`.
 
     """
 
