from __future__ import division

import itertools
import numpy as np

import chainer
from chainer.backends import cuda
import chainer.functions as F
from chainer.links import Convolution2D

from chainercv.links import Conv2DBNActiv
from chainercv import transforms
from chainercv import utils

from chainercv.links.model.ssd.ssd_vgg16 import _check_pretrained_model
from chainercv.links.model.yolo.yolo_base import YOLOBase


def _leaky_relu(x):
    return F.leaky_relu(x, slope=0.1)


def _upsample(x):
    return F.unpooling_2d(x, 2, cover_all=False)


class ResidualBlock(chainer.ChainList):
    """ChainList with a residual connection."""

    def __init__(self, *links):
        super(ResidualBlock, self).__init__(*links)

    def __call__(self, x):
        h = x
        for link in self:
            h = link(h)
        h += x
        return h


class Darknet53Extractor(chainer.ChainList):
    """A Darknet53 based feature extractor for YOLOv3.

    This is a feature extractor for :class:`~chainercv.links.model.yolo.YOLOv3`
    """

    insize = 416
    grids = (13, 26, 52)

    def __init__(self):
        super(Darknet53Extractor, self).__init__()

        # Darknet53
        self.append(Conv2DBNActiv(32, 3, pad=1, activ=_leaky_relu))
        for k, n_block in enumerate((1, 2, 8, 8, 4)):
            self.append(Conv2DBNActiv(
                32 << (k + 1), 3, stride=2, pad=1, activ=_leaky_relu))
            for _ in range(n_block):
                self.append(ResidualBlock(
                    Conv2DBNActiv(32 << k, 1, activ=_leaky_relu),
                    Conv2DBNActiv(32 << (k + 1), 3, pad=1, activ=_leaky_relu)))

        # additional links
        for i, n in enumerate((512, 256, 128)):
            if i > 0:
                self.append(Conv2DBNActiv(n, 1, activ=_leaky_relu))
            self.append(Conv2DBNActiv(n, 1, activ=_leaky_relu))
            self.append(Conv2DBNActiv(n * 2, 3, pad=1, activ=_leaky_relu))
            self.append(Conv2DBNActiv(n, 1, activ=_leaky_relu))
            self.append(Conv2DBNActiv(n * 2, 3, pad=1, activ=_leaky_relu))
            self.append(Conv2DBNActiv(n, 1, activ=_leaky_relu))

    def __call__(self, x):
        """Compute feature maps from a batch of images.

        This method extracts feature maps from 3 layers.

        Args:
            x (ndarray): An array holding a batch of images.
                The images should be resized to :math:`416\\times 416`.

        Returns:
            list of Variable:
            Each variable contains a feature map.
        """

        ys = []
        h = x
        hs = []
        for i, link in enumerate(self):
            h = link(h)
            if i in {33, 39, 45}:
                ys.append(h)
            elif i in {14, 23}:
                hs.append(h)
            elif i in {34, 40}:
                h = F.concat((_upsample(h), hs.pop()))
        return ys


class YOLOv3(YOLOBase):
    """YOLOv3.

    This is a model of YOLOv3 [#]_.
    This model uses :class:`~chainercv.links.model.yolo.Darknet53Extractor` as
    its feature extractor.

    .. [#] Joseph Redmon, Ali Farhadi.
       YOLOv3: An Incremental Improvement. arXiv 2018.

    Args:
       n_fg_class (int): The number of classes excluding the background.
       pretrained_model (str): The weight file to be loaded.
           This can take :obj:`'voc0712'`, `filepath` or :obj:`None`.
           The default value is :obj:`None`.

            * :obj:`'voc0712'`: Load weights trained on trainval split of \
                PASCAL VOC 2007 and 2012. \
                The weight file is downloaded and cached automatically. \
                :obj:`n_fg_class` must be :obj:`20` or :obj:`None`. \
                These weights were converted from the darknet model. \
                The conversion code is \
                `chainercv/examples/yolo/darknet2npz.py`.
            * `filepath`: A path of npz file. In this case, :obj:`n_fg_class` \
                must be specified properly.
            * :obj:`None`: Do not load weights.

    """

    _models = {
        'voc0712': {
            'n_fg_class': 20,
            'url': 'https://github.com/yuyu2172/share-weights/releases/'
            'download/0.0.6/yolo_v3_voc0712_2018_05_01.npz'
        },
    }

    _anchors = (
        ((90, 116), (198, 156), (326, 373)),
        ((61, 30), (45, 62), (119, 59)),
        ((13, 10), (30, 16), (23, 33)))

    def __init__(self, n_fg_class=None, pretrained_model=None):
        super(YOLOv3, self).__init__()

        n_fg_class, path = _check_pretrained_model(
            n_fg_class, pretrained_model, self._models)

        self.n_fg_class = n_fg_class
        self.use_preset('visualize')

        with self.init_scope():
            self.extractor = Darknet53Extractor()
            self.subnet = chainer.ChainList()

        for i, n in enumerate((512, 256, 128)):
            self.subnet.append(chainer.Sequential(
                Conv2DBNActiv(n * 2, 3, pad=1, activ=_leaky_relu),
                Convolution2D(
                    len(self._anchors[i]) * (4 + 1 + self.n_fg_class), 1)))

        default_bbox = []
        step = []
        for k, grid in enumerate(self.extractor.grids):
            for v, u in itertools.product(range(grid), repeat=2):
                for h, w in self._anchors[k]:
                    default_bbox.append((v, u, h, w))
                    step.append(self.insize / grid)
        self._default_bbox = np.array(default_bbox, dtype=np.float32)
        self._step = np.array(step, dtype=np.float32)

        if path:
            chainer.serializers.load_npz(path, self, strict=False)

    def to_cpu(self):
        super(YOLOv3, self).to_cpu()
        self._default_bbox = cuda.to_cpu(self._default_bbox)
        self._step = cuda.to_cpu(self._step)

    def to_gpu(self, device=None):
        super(YOLOv3, self).to_gpu(device)
        self._default_bbox = cuda.to_gpu(self._default_bbox, device)
        self._step = cuda.to_gpu(self._step, device)

    def __call__(self, x):
        """Compute localization and classification from a batch of images.

        This method computes a variable.
        :func:`self._decode` converts this variable to bounding box
        coordinates and confidence scores.
        This variable is also used in training YOLOv3.

        Args:
            x (chainer.Variable): A variable holding a batch of images.
                The images are preprocessed by :meth:`_prepare`.

        Returns:
            chainer.Variable:
            A variable of float arrays of shape
            :math:`(B, K, 4 + 1 + n\_fg\_class)`,
            where :math:`B` is the number of samples in the batch and
            :math:`K` is the number of default bounding boxes.
        """

        ys = []
        for i, h in enumerate(self.extractor(x)):
            h = self.subnet[i](h)
            h = F.transpose(h, (0, 2, 3, 1))
            h = F.reshape(h, (h.shape[0], -1, 4 + 1 + self.n_fg_class))
            ys.append(h)
        return F.concat(ys)

    def _decode(self, loc, conf):
        raw_bbox = self._default_bbox.copy()
        raw_bbox[:, :2] += 1 / (1 + self.xp.exp(-loc[:, :2]))
        raw_bbox[:, :2] *= self._step[:, None]
        raw_bbox[:, 2:] *= self.xp.exp(loc[:, 2:])
        raw_bbox[:, :2] -= raw_bbox[:, 2:] / 2
        raw_bbox[:, 2:] += raw_bbox[:, :2]

        conf = 1 / (1 + self.xp.exp(-conf))
        raw_score = conf[:, 0, None] * conf[:, 1:]

        bbox = []
        label = []
        score = []
        for l in range(self.n_fg_class):
            bbox_l = raw_bbox
            score_l = raw_score[:, l]

            mask = score_l >= self.score_thresh
            bbox_l = bbox_l[mask]
            score_l = score_l[mask]

            indices = utils.non_maximum_suppression(
                bbox_l, self.nms_thresh, score_l)
            bbox_l = bbox_l[indices]
            score_l = score_l[indices]

            bbox.append(cuda.to_cpu(bbox_l))
            label.append(np.array((l,) * len(bbox_l)))
            score.append(cuda.to_cpu(score_l))

        bbox = np.vstack(bbox).astype(np.float32)
        label = np.hstack(label).astype(np.int32)
        score = np.hstack(score).astype(np.float32)

<<<<<<< HEAD
        return bbox, label, score
=======
        return bbox, label, score

    def predict(self, imgs):
        """Detect objects from images.

        This method predicts objects for each image.

        Args:
            imgs (iterable of numpy.ndarray): Arrays holding images.
                All images are in CHW and RGB format
                and the range of their value is :math:`[0, 255]`.

        Returns:
           tuple of lists:
           This method returns a tuple of three lists,
           :obj:`(bboxes, labels, scores)`.

           * **bboxes**: A list of float arrays of shape :math:`(R, 4)`, \
               where :math:`R` is the number of bounding boxes in a image. \
               Each bouding box is organized by \
               :math:`(y_{min}, x_{min}, y_{max}, x_{max})` \
               in the second axis.
           * **labels** : A list of integer arrays of shape :math:`(R,)`. \
               Each value indicates the class of the bounding box. \
               Values are in range :math:`[0, L - 1]`, where :math:`L` is the \
               number of the foreground classes.
           * **scores** : A list of float arrays of shape :math:`(R,)`. \
               Each value indicates how confident the prediction is.

        """

        x = []
        params = []
        for img in imgs:
            _, H, W = img.shape
            img, param = transforms.resize_contain(
                img / 255, (self.insize, self.insize), fill=0.5,
                return_param=True)
            x.append(self.xp.array(img.astype(np.float32)))
            param['size'] = (H, W)
            params.append(param)

        with chainer.using_config('train', False), \
                chainer.function.no_backprop_mode():
            y = self(self.xp.stack(x)).array
        locs = y[:, :, :4]
        confs = y[:, :, 4:]

        bboxes = []
        labels = []
        scores = []
        for loc, conf, param in zip(locs, confs, params):
            bbox, label, score = self._decode(loc, conf)

            bbox = transforms.translate_bbox(
                bbox, -self.insize / 2, -self.insize / 2)
            bbox = transforms.resize_bbox(
                bbox, param['scaled_size'], param['size'])
            bbox = transforms.translate_bbox(
                bbox, param['size'][0] / 2, param['size'][1] / 2)

            bboxes.append(bbox)
            labels.append(label)
            scores.append(score)

        return bboxes, labels, scores
>>>>>>> 2040672f
<|MERGE_RESOLUTION|>--- conflicted
+++ resolved
@@ -9,7 +9,6 @@
 from chainer.links import Convolution2D
 
 from chainercv.links import Conv2DBNActiv
-from chainercv import transforms
 from chainercv import utils
 
 from chainercv.links.model.ssd.ssd_vgg16 import _check_pretrained_model
@@ -245,73 +244,4 @@
         label = np.hstack(label).astype(np.int32)
         score = np.hstack(score).astype(np.float32)
 
-<<<<<<< HEAD
-        return bbox, label, score
-=======
-        return bbox, label, score
-
-    def predict(self, imgs):
-        """Detect objects from images.
-
-        This method predicts objects for each image.
-
-        Args:
-            imgs (iterable of numpy.ndarray): Arrays holding images.
-                All images are in CHW and RGB format
-                and the range of their value is :math:`[0, 255]`.
-
-        Returns:
-           tuple of lists:
-           This method returns a tuple of three lists,
-           :obj:`(bboxes, labels, scores)`.
-
-           * **bboxes**: A list of float arrays of shape :math:`(R, 4)`, \
-               where :math:`R` is the number of bounding boxes in a image. \
-               Each bouding box is organized by \
-               :math:`(y_{min}, x_{min}, y_{max}, x_{max})` \
-               in the second axis.
-           * **labels** : A list of integer arrays of shape :math:`(R,)`. \
-               Each value indicates the class of the bounding box. \
-               Values are in range :math:`[0, L - 1]`, where :math:`L` is the \
-               number of the foreground classes.
-           * **scores** : A list of float arrays of shape :math:`(R,)`. \
-               Each value indicates how confident the prediction is.
-
-        """
-
-        x = []
-        params = []
-        for img in imgs:
-            _, H, W = img.shape
-            img, param = transforms.resize_contain(
-                img / 255, (self.insize, self.insize), fill=0.5,
-                return_param=True)
-            x.append(self.xp.array(img.astype(np.float32)))
-            param['size'] = (H, W)
-            params.append(param)
-
-        with chainer.using_config('train', False), \
-                chainer.function.no_backprop_mode():
-            y = self(self.xp.stack(x)).array
-        locs = y[:, :, :4]
-        confs = y[:, :, 4:]
-
-        bboxes = []
-        labels = []
-        scores = []
-        for loc, conf, param in zip(locs, confs, params):
-            bbox, label, score = self._decode(loc, conf)
-
-            bbox = transforms.translate_bbox(
-                bbox, -self.insize / 2, -self.insize / 2)
-            bbox = transforms.resize_bbox(
-                bbox, param['scaled_size'], param['size'])
-            bbox = transforms.translate_bbox(
-                bbox, param['size'][0] / 2, param['size'][1] / 2)
-
-            bboxes.append(bbox)
-            labels.append(label)
-            scores.append(score)
-
-        return bboxes, labels, scores
->>>>>>> 2040672f
+        return bbox, label, score