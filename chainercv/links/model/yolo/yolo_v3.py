from __future__ import division

import itertools
import numpy as np

import chainer
from chainer.backends import cuda
import chainer.functions as F
from chainer.links import Convolution2D

from chainercv.links import Conv2DBNActiv
from chainercv import transforms
from chainercv import utils


def _leaky_relu(x):
    return F.leaky_relu(x, slope=0.1)


def _upsample(x):
    return F.unpooling_2d(x, 2, cover_all=False)


class ResidualBlock(chainer.ChainList):
    """ChainList with a residual connection."""

    def __init__(self, *links):
        super(ResidualBlock, self).__init__(*links)

    def __call__(self, x):
        h = x
        for link in self:
            h = link(h)
        h += x
        return h


class Darknet53Extractor(chainer.ChainList):
    """A Darknet53 based feature extractor for YOLOv3.

    This is a feature extractor for :class:`~chainercv.links.model.yolo.YOLOv3`
    """

    insize = 416
    grids = (13, 26, 52)

    def __init__(self):
        super(Darknet53Extractor, self).__init__()

        # Darknet53
        self.append(Conv2DBNActiv(32, 3, pad=1, activ=_leaky_relu))
        for k, n_block in enumerate((1, 2, 8, 8, 4)):
            self.append(Conv2DBNActiv(
                32 << (k + 1), 3, stride=2, pad=1, activ=_leaky_relu))
            for _ in range(n_block):
                self.append(ResidualBlock(
                    Conv2DBNActiv(32 << k, 1, activ=_leaky_relu),
                    Conv2DBNActiv(32 << (k + 1), 3, pad=1, activ=_leaky_relu)))

        # additional links
        for i, n in enumerate((512, 256, 128)):
            if i > 0:
                self.append(Conv2DBNActiv(n, 1, activ=_leaky_relu))
            self.append(Conv2DBNActiv(n, 1, activ=_leaky_relu))
            self.append(Conv2DBNActiv(n * 2, 3, pad=1, activ=_leaky_relu))
            self.append(Conv2DBNActiv(n, 1, activ=_leaky_relu))
            self.append(Conv2DBNActiv(n * 2, 3, pad=1, activ=_leaky_relu))
            self.append(Conv2DBNActiv(n, 1, activ=_leaky_relu))

    def __call__(self, x):
        """Compute feature maps from a batch of images.

        This method extracts feature maps from 3 layers.

        Args:
            x (ndarray): An array holding a batch of images.
                The images should be resized to :math:`416\\times 416`.

        Returns:
            list of Variable:
            Each variable contains a feature map.
        """

        ys = []
        h = x
        hs = []
        for i, link in enumerate(self):
            h = link(h)
            if i in {33, 39, 45}:
                ys.append(h)
            elif i in {14, 23}:
                hs.append(h)
            elif i in {34, 40}:
                h = F.concat((_upsample(h), hs.pop()))
        return ys


class YOLOv3(chainer.Chain):
    """YOLOv3.

    This is a model of YOLOv3 [#]_.
    This model uses :class:`~chainercv.links.model.yolo.Darknet53Extractor` as
    its feature extractor.

    .. [#] Joseph Redmon, Ali Farhadi.
       YOLOv3: An Incremental Improvement. arXiv 2018.

    Args:
       n_fg_class (int): The number of classes excluding the background.
       pretrained_model (str): The weight file to be loaded.
           This can take :obj:`'voc0712'`, `filepath` or :obj:`None`.
           The default value is :obj:`None`.

            * :obj:`'voc0712'`: Load weights trained on trainval split of \
                PASCAL VOC 2007 and 2012. \
                The weight file is downloaded and cached automatically. \
                :obj:`n_fg_class` must be :obj:`20` or :obj:`None`. \
                These weights were converted from the darknet model. \
                The conversion code is \
                `chainercv/examples/yolo/darknet2npz.py`.
            * `filepath`: A path of npz file. In this case, :obj:`n_fg_class` \
                must be specified properly.
            * :obj:`None`: Do not load weights.

    """

    _models = {
        'voc0712': {
            'param': {'n_fg_class': 20},
            'url': 'https://github.com/yuyu2172/share-weights/releases/'
<<<<<<< HEAD
            'download/0.0.6/yolov3_voc0712_2018_05_01.npz',
            'cv2': True
=======
            'download/0.0.6/yolo_v3_voc0712_2018_05_01.npz'
>>>>>>> 2040672f
        },
    }

    _anchors = (
        ((90, 116), (198, 156), (326, 373)),
        ((61, 30), (45, 62), (119, 59)),
        ((13, 10), (30, 16), (23, 33)))

    def __init__(self, n_fg_class=None, pretrained_model=None):
        super(YOLOv3, self).__init__()

        param, path = utils.prepare_pretrained_model(
            {'n_fg_class': n_fg_class}, pretrained_model, self._models)

        self.n_fg_class = param['n_fg_class']
        self.use_preset('visualize')

        with self.init_scope():
            self.extractor = Darknet53Extractor()
            self.subnet = chainer.ChainList()

        for i, n in enumerate((512, 256, 128)):
            self.subnet.append(chainer.Sequential(
                Conv2DBNActiv(n * 2, 3, pad=1, activ=_leaky_relu),
                Convolution2D(
                    len(self._anchors[i]) * (4 + 1 + self.n_fg_class), 1)))

        default_bbox = []
        step = []
        for k, grid in enumerate(self.extractor.grids):
            for v, u in itertools.product(range(grid), repeat=2):
                for h, w in self._anchors[k]:
                    default_bbox.append((v, u, h, w))
                    step.append(self.insize / grid)
        self._default_bbox = np.array(default_bbox, dtype=np.float32)
        self._step = np.array(step, dtype=np.float32)

        if path:
            chainer.serializers.load_npz(path, self, strict=False)

    @property
    def insize(self):
        return self.extractor.insize

    def to_cpu(self):
        super(YOLOv3, self).to_cpu()
        self._default_bbox = cuda.to_cpu(self._default_bbox)
        self._step = cuda.to_cpu(self._step)

    def to_gpu(self, device=None):
        super(YOLOv3, self).to_gpu(device)
        self._default_bbox = cuda.to_gpu(self._default_bbox, device)
        self._step = cuda.to_gpu(self._step, device)

    def __call__(self, x):
        """Compute localization and classification from a batch of images.

        This method computes a variable.
        :func:`self._decode` converts this variable to bounding box
        coordinates and confidence scores.
        This variable is also used in training YOLOv3.

        Args:
            x (chainer.Variable): A variable holding a batch of images.
                The images are preprocessed by :meth:`_prepare`.

        Returns:
            chainer.Variable:
            A variable of float arrays of shape
            :math:`(B, K, 4 + 1 + n\_fg\_class)`,
            where :math:`B` is the number of samples in the batch and
            :math:`K` is the number of default bounding boxes.
        """

        ys = []
        for i, h in enumerate(self.extractor(x)):
            h = self.subnet[i](h)
            h = F.transpose(h, (0, 2, 3, 1))
            h = F.reshape(h, (h.shape[0], -1, 4 + 1 + self.n_fg_class))
            ys.append(h)
        return F.concat(ys)

    def use_preset(self, preset):
        """Use the given preset during prediction.

        This method changes values of :obj:`nms_thresh` and
        :obj:`score_thresh`. These values are a threshold value
        used for non maximum suppression and a threshold value
        to discard low confidence proposals in :meth:`predict`,
        respectively.

        If the attributes need to be changed to something
        other than the values provided in the presets, please modify
        them by directly accessing the public attributes.

        Args:
            preset ({'visualize', 'evaluate'}): A string to determine the
                preset to use.
        """

        if preset == 'visualize':
            self.nms_thresh = 0.45
            self.score_thresh = 0.5
        elif preset == 'evaluate':
            self.nms_thresh = 0.45
            self.score_thresh = 0.005
        else:
            raise ValueError('preset must be visualize or evaluate')

    def _decode(self, loc, conf):
        raw_bbox = self._default_bbox.copy()
        raw_bbox[:, :2] += 1 / (1 + self.xp.exp(-loc[:, :2]))
        raw_bbox[:, :2] *= self._step[:, None]
        raw_bbox[:, 2:] *= self.xp.exp(loc[:, 2:])
        raw_bbox[:, :2] -= raw_bbox[:, 2:] / 2
        raw_bbox[:, 2:] += raw_bbox[:, :2]

        conf = 1 / (1 + self.xp.exp(-conf))
        raw_score = conf[:, 0, None] * conf[:, 1:]

        bbox = []
        label = []
        score = []
        for l in range(self.n_fg_class):
            bbox_l = raw_bbox
            score_l = raw_score[:, l]

            mask = score_l >= self.score_thresh
            bbox_l = bbox_l[mask]
            score_l = score_l[mask]

            indices = utils.non_maximum_suppression(
                bbox_l, self.nms_thresh, score_l)
            bbox_l = bbox_l[indices]
            score_l = score_l[indices]

            bbox.append(cuda.to_cpu(bbox_l))
            label.append(np.array((l,) * len(bbox_l)))
            score.append(cuda.to_cpu(score_l))

        bbox = np.vstack(bbox).astype(np.float32)
        label = np.hstack(label).astype(np.int32)
        score = np.hstack(score).astype(np.float32)

        return bbox, label, score

    def predict(self, imgs):
        """Detect objects from images.

        This method predicts objects for each image.

        Args:
            imgs (iterable of numpy.ndarray): Arrays holding images.
                All images are in CHW and RGB format
                and the range of their value is :math:`[0, 255]`.

        Returns:
           tuple of lists:
           This method returns a tuple of three lists,
           :obj:`(bboxes, labels, scores)`.

           * **bboxes**: A list of float arrays of shape :math:`(R, 4)`, \
               where :math:`R` is the number of bounding boxes in a image. \
               Each bouding box is organized by \
               :math:`(y_{min}, x_{min}, y_{max}, x_{max})` \
               in the second axis.
           * **labels** : A list of integer arrays of shape :math:`(R,)`. \
               Each value indicates the class of the bounding box. \
               Values are in range :math:`[0, L - 1]`, where :math:`L` is the \
               number of the foreground classes.
           * **scores** : A list of float arrays of shape :math:`(R,)`. \
               Each value indicates how confident the prediction is.

        """

        x = []
        params = []
        for img in imgs:
            _, H, W = img.shape
            img, param = transforms.resize_contain(
                img / 255, (self.insize, self.insize), fill=0.5,
                return_param=True)
            x.append(self.xp.array(img.astype(np.float32)))
            param['size'] = (H, W)
            params.append(param)

        with chainer.using_config('train', False), \
                chainer.function.no_backprop_mode():
            y = self(self.xp.stack(x)).array
        locs = y[:, :, :4]
        confs = y[:, :, 4:]

        bboxes = []
        labels = []
        scores = []
        for loc, conf, param in zip(locs, confs, params):
            bbox, label, score = self._decode(loc, conf)

            bbox = transforms.translate_bbox(
                bbox, -self.insize / 2, -self.insize / 2)
            bbox = transforms.resize_bbox(
                bbox, param['scaled_size'], param['size'])
            bbox = transforms.translate_bbox(
                bbox, param['size'][0] / 2, param['size'][1] / 2)

            bboxes.append(bbox)
            labels.append(label)
            scores.append(score)

        return bboxes, labels, scores<|MERGE_RESOLUTION|>--- conflicted
+++ resolved
@@ -128,12 +128,8 @@
         'voc0712': {
             'param': {'n_fg_class': 20},
             'url': 'https://github.com/yuyu2172/share-weights/releases/'
-<<<<<<< HEAD
-            'download/0.0.6/yolov3_voc0712_2018_05_01.npz',
+            'download/0.0.6/yolo_v3_voc0712_2018_05_01.npz',
             'cv2': True
-=======
-            'download/0.0.6/yolo_v3_voc0712_2018_05_01.npz'
->>>>>>> 2040672f
         },
     }
 
