sudo: false
dist: trusty
language: python
python:
  - "2.7"
  - "3.6"
env:
  - CHAINER_VERSION=">=3.2" OPTIONAL_MODULES=0
  - CHAINER_VERSION=">=3.2" OPTIONAL_MODULES=1
  - CHAINER_VERSION="==4.0.0b2" OPTIONAL_MODULES=0
  - CHAINER_VERSION="==4.0.0b2" OPTIONAL_MODULES=1
notifications:
  email: false

install:
  # We use the older version of conda because there is a bug in version 4.3.27.
  - if [[ "$TRAVIS_PYTHON_VERSION" == "2.7" ]]; then
      wget https://repo.continuum.io/miniconda/Miniconda2-4.3.21-Linux-x86_64.sh -O miniconda.sh;
    else
      wget https://repo.continuum.io/miniconda/Miniconda3-4.3.21-Linux-x86_64.sh -O miniconda.sh;
    fi
  - bash miniconda.sh -b -p $HOME/miniconda
  - export PATH="$HOME/miniconda/bin:$PATH"
  - hash -r
  - conda config --set always_yes yes --set changeps1 no
  # - conda update -q conda
  # Useful for debugging any issues with conda
  - conda info -a

  - if [[ "$OPTIONAL_MODULES" == "1" ]]; then
      export LIBRARY_PATH="$HOME/miniconda/lib:$LIBRARY_PATH";
      conda env create -f environment.yml;
      source activate chainercv;
      cd $HOME;
      wget https://github.com/chainer/chainermn/archive/v1.0.0.tar.gz -O chainermn.tar.gz;
      tar zxf chainermn.tar.gz;
      cd chainermn-1.0.0;
      python setup.py install --no-nccl;
      cd $TRAVIS_BUILD_DIR;
    else
      conda env create -f environment_minimum.yml;
      source activate chainercv_minimum;
    fi
  - pip install -e .
  - pip install "chainer$CHAINER_VERSION"

script:
  - pwd
  - pip install flake8
  - pip install hacking
  - pip install autopep8
  - pip install mock
  - pip install nose
  - pip install pytest
  - flake8 .
  - autopep8 -r . | tee check_autopep8
  - test ! -s check_autopep8
  - python style_checker.py .
<<<<<<< HEAD
  - if [[ "$OPTIONAL_MODULES" == "1" ]]; then
      MPLBACKEND="agg" mpiexec -n 2 nosetests -a '!gpu,!slow' tests;
    else
      MPLBACKEND="agg" nosetests -a '!gpu,!slow' tests;
    fi
=======
  - MPLBACKEND="agg" nosetests -a '!gpu,!slow,!disk' tests
>>>>>>> fbe0331e
<|MERGE_RESOLUTION|>--- conflicted
+++ resolved
@@ -56,12 +56,8 @@
   - autopep8 -r . | tee check_autopep8
   - test ! -s check_autopep8
   - python style_checker.py .
-<<<<<<< HEAD
   - if [[ "$OPTIONAL_MODULES" == "1" ]]; then
-      MPLBACKEND="agg" mpiexec -n 2 nosetests -a '!gpu,!slow' tests;
+      MPLBACKEND="agg" mpiexec -n 2 nosetests -a '!gpu,!slow,!disk' tests;
     else
-      MPLBACKEND="agg" nosetests -a '!gpu,!slow' tests;
-    fi
-=======
-  - MPLBACKEND="agg" nosetests -a '!gpu,!slow,!disk' tests
->>>>>>> fbe0331e
+      MPLBACKEND="agg" nosetests -a '!gpu,!slow,!disk' tests;
+    fi